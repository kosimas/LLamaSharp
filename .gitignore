## Ignore Visual Studio temporary files, build results, and
## files generated by popular Visual Studio add-ons.
##
## Get latest from https://github.com/github/gitignore/blob/master/VisualStudio.gitignore

# User-specific files
*.suo
*.user
*.userosscache
*.sln.docstates

# User-specific files (MonoDevelop/Xamarin Studio)
*.userprefs

# Build results
[Dd]ebug/
[Dd]ebugPublic/
[Rr]elease/
[Rr]eleases/
x64/
x86/
bld/
[Bb]in/
[Oo]bj/
[Ll]og/

# Visual Studio 2015/2017 cache/options directory
.vs/
# Uncomment if you have tasks that create the project's static files in wwwroot
#wwwroot/

# Visual Studio 2017 auto generated files
Generated\ Files/

# MSTest test Results
[Tt]est[Rr]esult*/
[Bb]uild[Ll]og.*

# NUNIT
*.VisualState.xml
TestResult.xml

# Build Results of an ATL Project
[Dd]ebugPS/
[Rr]eleasePS/
dlldata.c

# Benchmark Results
BenchmarkDotNet.Artifacts/

# .NET Core
project.lock.json
project.fragment.lock.json
artifacts/
**/Properties/launchSettings.json

# StyleCop
StyleCopReport.xml

# Files built by Visual Studio
*_i.c
*_p.c
*_i.h
*.ilk
*.obj
*.iobj
*.pch
*.pdb
*.ipdb
*.pgc
*.pgd
*.rsp
*.sbr
*.tlb
*.tli
*.tlh
*.tmp
*.tmp_proj
*.log
*.vspscc
*.vssscc
.builds
*.pidb
*.svclog
*.scc

# Chutzpah Test files
_Chutzpah*

# Visual C++ cache files
ipch/
*.aps
*.ncb
*.opendb
*.opensdf
*.sdf
*.cachefile
*.VC.db
*.VC.VC.opendb

# Visual Studio profiler
*.psess
*.vsp
*.vspx
*.sap

# Visual Studio Trace Files
*.e2e

# TFS 2012 Local Workspace
$tf/

# Guidance Automation Toolkit
*.gpState

# ReSharper is a .NET coding add-in
_ReSharper*/
*.[Rr]e[Ss]harper
*.DotSettings.user

# JustCode is a .NET coding add-in
.JustCode

# TeamCity is a build add-in
_TeamCity*

# DotCover is a Code Coverage Tool
*.dotCover

# AxoCover is a Code Coverage Tool
.axoCover/*
!.axoCover/settings.json

# Visual Studio code coverage results
*.coverage
*.coveragexml

# NCrunch
_NCrunch_*
.*crunch*.local.xml
nCrunchTemp_*

# MightyMoose
*.mm.*
AutoTest.Net/

# Web workbench (sass)
.sass-cache/

# Installshield output folder
[Ee]xpress/

# DocProject is a documentation generator add-in
DocProject/buildhelp/
DocProject/Help/*.HxT
DocProject/Help/*.HxC
DocProject/Help/*.hhc
DocProject/Help/*.hhk
DocProject/Help/*.hhp
DocProject/Help/Html2
DocProject/Help/html

# Click-Once directory
publish/

# Publish Web Output
*.[Pp]ublish.xml
*.azurePubxml
# Note: Comment the next line if you want to checkin your web deploy settings,
# but database connection strings (with potential passwords) will be unencrypted
*.pubxml
*.publishproj

# Microsoft Azure Web App publish settings. Comment the next line if you want to
# checkin your Azure Web App publish settings, but sensitive information contained
# in these scripts will be unencrypted
PublishScripts/

# NuGet Packages
*.nupkg
# The packages folder can be ignored because of Package Restore
**/[Pp]ackages/*
# except build/, which is used as an MSBuild target.
!**/[Pp]ackages/build/
# Uncomment if necessary however generally it will be regenerated when needed
#!**/[Pp]ackages/repositories.config
# NuGet v3's project.json files produces more ignorable files
*.nuget.props
*.nuget.targets

# Microsoft Azure Build Output
csx/
*.build.csdef

# Microsoft Azure Emulator
ecf/
rcf/

# Windows Store app package directories and files
AppPackages/
BundleArtifacts/
Package.StoreAssociation.xml
_pkginfo.txt
*.appx

# Visual Studio cache files
# files ending in .cache can be ignored
*.[Cc]ache
# but keep track of directories ending in .cache
!*.[Cc]ache/

# Others
ClientBin/
~$*
*~
*.dbmdl
*.dbproj.schemaview
*.jfm
*.pfx
*.publishsettings
orleans.codegen.cs

# Including strong name files can present a security risk 
# (https://github.com/github/gitignore/pull/2483#issue-259490424)
#*.snk

# Since there are multiple workflows, uncomment next line to ignore bower_components
# (https://github.com/github/gitignore/pull/1529#issuecomment-104372622)
#bower_components/

# RIA/Silverlight projects
Generated_Code/

# Backup & report files from converting an old project file
# to a newer Visual Studio version. Backup files are not needed,
# because we have git ;-)
_UpgradeReport_Files/
Backup*/
UpgradeLog*.XML
UpgradeLog*.htm
ServiceFabricBackup/
*.rptproj.bak

# SQL Server files
*.mdf
*.ldf
*.ndf

# Business Intelligence projects
*.rdl.data
*.bim.layout
*.bim_*.settings
*.rptproj.rsuser

# Microsoft Fakes
FakesAssemblies/

# GhostDoc plugin setting file
*.GhostDoc.xml

# Node.js Tools for Visual Studio
.ntvs_analysis.dat
node_modules/

# Visual Studio 6 build log
*.plg

# Visual Studio 6 workspace options file
*.opt

# Visual Studio 6 auto-generated workspace file (contains which files were open etc.)
*.vbw

# Visual Studio LightSwitch build output
**/*.HTMLClient/GeneratedArtifacts
**/*.DesktopClient/GeneratedArtifacts
**/*.DesktopClient/ModelManifest.xml
**/*.Server/GeneratedArtifacts
**/*.Server/ModelManifest.xml
_Pvt_Extensions

# Paket dependency manager
.paket/paket.exe
paket-files/

# FAKE - F# Make
.fake/

# JetBrains Rider
.idea/
*.sln.iml

# CodeRush
.cr/

# Python Tools for Visual Studio (PTVS)
__pycache__/
*.pyc

# Cake - Uncomment if you are using it
# tools/**
# !tools/packages.config

# Tabs Studio
*.tss

# Telerik's JustMock configuration file
*.jmconfig

# BizTalk build output
*.btp.cs
*.btm.cs
*.odx.cs
*.xsd.cs

# OpenCover UI analysis results
OpenCover/

# Azure Stream Analytics local run output 
ASALocalRun/

# MSBuild Binary and Structured Log
*.binlog

# NVidia Nsight GPU debugger configuration file
*.nvuser

# MFractors (Xamarin productivity tool) working folder 
.mfractor/
/docs/build
src/TensorFlowNET.Native/bazel-*
src/TensorFlowNET.Native/c_api.h
/.vscode
test/TensorFlowNET.Examples/mnist


# training model resources
.resources
/redist
*.xml
*.xsd

# docs
site/
<<<<<<< HEAD
*.bin
=======
/LLama.Unittest/Models/*.bin
>>>>>>> b2ef8e6a
<|MERGE_RESOLUTION|>--- conflicted
+++ resolved
@@ -342,8 +342,5 @@
 
 # docs
 site/
-<<<<<<< HEAD
-*.bin
-=======
+
 /LLama.Unittest/Models/*.bin
->>>>>>> b2ef8e6a
