﻿using LLama.Abstractions;
using LLama.Common;
using System;
using System.Collections.Generic;
using System.Linq;
using System.Runtime.CompilerServices;
using System.Threading;
using System.Threading.Tasks;
using LLama.Extensions;
<<<<<<< HEAD
using LLama.Native;
=======
using Microsoft.Extensions.Logging;
>>>>>>> a8a498dc

namespace LLama
{
    using llama_token = Int32;

    /// <summary>
    /// This executor infer the input as one-time job. Previous inputs won't impact on the 
    /// response to current input.
    /// </summary>
    public class StatelessExecutor
        : ILLamaExecutor
    {
        private readonly ILogger? _logger;
        private readonly LLamaWeights _weights;
        private readonly IContextParams _params;

        /// <summary>
        /// The context used by the executor when running the inference.
        /// </summary>
        public LLamaContext Context { get; private set; }

        /// <summary>
        /// Create a new stateless executor which will use the given model
        /// </summary>
        /// <param name="weights"></param>
        /// <param name="params"></param>
<<<<<<< HEAD
        public StatelessExecutor(LLamaWeights weights, IContextParams @params)
=======
        /// <param name="logger"></param>
        public StatelessExecutor(LLamaWeights weights, IModelParams @params, ILogger logger = null!)
>>>>>>> a8a498dc
        {
            _logger = logger;
            _weights = weights;
            _params = @params;

            Context = _weights.CreateContext(_params);
            Context.Dispose();
        }

        /// <inheritdoc />
        public async IAsyncEnumerable<string> InferAsync(string text, IInferenceParams? inferenceParams = null, [EnumeratorCancellation] CancellationToken cancellationToken = default)
        {
            using var context = _weights.CreateContext(_params);
            Context = context;

            if (!Context.NativeHandle.IsClosed)
                Context.Dispose();
            Context = _weights.CreateContext(Context.Params);

            if (inferenceParams != null)
            {
                if (inferenceParams.TokensKeep > Context.ContextSize)
                    throw new ArgumentOutOfRangeException(nameof(inferenceParams), $"TokensKeep ({inferenceParams.TokensKeep}) cannot be larger than ContextSize ({Context.ContextSize})");
            }

            cancellationToken.ThrowIfCancellationRequested();

            var antiprompts = inferenceParams?.AntiPrompts.ToArray() ?? Array.Empty<string>();
            inferenceParams ??= new InferenceParams();

            var lastTokens = new List<llama_token>(inferenceParams.RepeatLastTokensCount);
            for (var i = 0; i < inferenceParams.RepeatLastTokensCount; i++)
                lastTokens.Add(0);

            var tokens = Context.Tokenize(text).ToList();

            await Task.Run(() => { Context.Eval(tokens, 1); }, cancellationToken)
                      .ConfigureAwait(false);

            lastTokens.AddRange(tokens);
            var n_past = 1 + tokens.Count;

            var mu = (float?)null;
            var max_tokens = inferenceParams.MaxTokens < 0 ? int.MaxValue : inferenceParams.MaxTokens;
            for(var i = 0; i < max_tokens; i++)
            {
                if (cancellationToken.IsCancellationRequested)
                    break;

                var repeat_last_n = inferenceParams.RepeatLastTokensCount < 0 ? Context.ContextSize : inferenceParams.RepeatLastTokensCount;

                var tokenDataArray = Context.ApplyPenalty(lastTokens, inferenceParams.LogitBias, repeat_last_n,
                    inferenceParams.RepeatPenalty, inferenceParams.FrequencyPenalty, inferenceParams.PresencePenalty, inferenceParams.PenalizeNL);

                var id = Context.Sample(tokenDataArray, ref mu, inferenceParams.Temperature, inferenceParams.Mirostat, inferenceParams.MirostatTau,
                    inferenceParams.MirostatEta, inferenceParams.TopK, inferenceParams.TopP, inferenceParams.TfsZ, inferenceParams.TypicalP, inferenceParams.Grammar);

                lastTokens.Add(id);
                yield return Context.TokenToString(id);

                tokens.Clear();
                tokens.Add(id);

                // Check if any of the antiprompts have been generated
                if (lastTokens.TokensEndsWithAnyString(antiprompts, Context))
                    break;

                // when run out of context
                // based on this logic: https://github.com/ggerganov/llama.cpp/blob/master/examples/main/main.cpp#L497
                if (n_past + tokens.Count >= Context.ContextSize)
                {
                    var n_left = n_past - inferenceParams.TokensKeep - 1;
                    var n_discard = n_left / 2;

                    NativeApi.llama_kv_cache_seq_rm(Context.NativeHandle, (LLamaSeqId)0, inferenceParams.TokensKeep + 1, inferenceParams.TokensKeep + n_discard + 1);
                    NativeApi.llama_kv_cache_seq_shift(Context.NativeHandle, (LLamaSeqId)0, inferenceParams.TokensKeep + 1 + n_discard, n_past, -n_discard);

                    n_past -= n_discard;
                }

                // ReSharper disable once AccessToModifiedClosure (Justification: n_past is modified inside and outside the capture, but not concurrently)
                n_past = await Task.Run(() => Context.Eval(tokens, n_past), cancellationToken)
                                   .ConfigureAwait(false);
            }
        }
    }
}<|MERGE_RESOLUTION|>--- conflicted
+++ resolved
@@ -7,11 +7,8 @@
 using System.Threading;
 using System.Threading.Tasks;
 using LLama.Extensions;
-<<<<<<< HEAD
 using LLama.Native;
-=======
 using Microsoft.Extensions.Logging;
->>>>>>> a8a498dc
 
 namespace LLama
 {
@@ -38,12 +35,8 @@
         /// </summary>
         /// <param name="weights"></param>
         /// <param name="params"></param>
-<<<<<<< HEAD
-        public StatelessExecutor(LLamaWeights weights, IContextParams @params)
-=======
         /// <param name="logger"></param>
-        public StatelessExecutor(LLamaWeights weights, IModelParams @params, ILogger logger = null!)
->>>>>>> a8a498dc
+        public StatelessExecutor(LLamaWeights weights, IContextParams @params, ILogger logger = null!)
         {
             _logger = logger;
             _weights = weights;
