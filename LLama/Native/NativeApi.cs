﻿using System;
using System.Buffers;
using System.Reflection;
using System.Runtime.InteropServices;
using System.Text;
using LLama.Exceptions;
using ManagedCuda;
#if NET6_0_OR_GREATER
using System.Runtime.Intrinsics.X86;
#endif

#pragma warning disable IDE1006 // Naming Styles

namespace LLama.Native
{
    using llama_token = Int32;

    /// <summary>
    /// Callback from llama.cpp with log messages
    /// </summary>
    /// <param name="level"></param>
    /// <param name="message"></param>
	public delegate void LLamaLogCallback(LLamaLogLevel level, string message);

    /// <summary>
    /// Direct translation of the llama.cpp API
    /// </summary>
	public unsafe partial class NativeApi
    {
        static NativeApi()
        {
#if NET6_0_OR_GREATER
            NativeLibrary.SetDllImportResolver(typeof(NativeApi).Assembly, LLamaImportResolver);
#endif

            try
            {
                llama_empty_call();
            }
            catch (DllNotFoundException)
            {
                throw new RuntimeError("The native library cannot be found. It could be one of the following reasons: \n" +
                    "1. No LLamaSharp backend was installed. Please search LLamaSharp.Backend and install one of them. \n" +
                    "2. You are using a device with only CPU but installed cuda backend. Please install cpu backend instead. \n" +
                    "3. The backend is not compatible with your system cuda environment. Please check and fix it. If the environment is " +
                    "expected not to be changed, then consider build llama.cpp from source or submit an issue to LLamaSharp.\n" +
                    "4. One of the dependency of the native library is missed.\n");
            }
            llama_backend_init(false);
        }

        /// <summary>
        /// Get the cuda version if possible.
        /// </summary>
        /// <returns> -1 for no cuda</returns>
        private static int GetCudaVersion()
        {
            int deviceCount = CudaContext.GetDeviceCount();
            for (int deviceIndex = 0; deviceIndex < deviceCount; deviceIndex++)
            {
                using (CudaContext ctx = new CudaContext(deviceIndex))
                {
                    var version = ctx.GetAPIVersionOfCurrentContext();
                    return version.Major;
                }
            }
            return -1;
        }

        /// <summary>
        /// Get the xla flag for native library name.
        /// </summary>
        /// <returns></returns>
        private static string GetAvxFlag()
        {
            AvxLevel level = AvxLevel.None;
#if NET6_0_OR_GREATER
            if (Avx.IsSupported) level = AvxLevel.Avx;
            if (Avx2.IsSupported) level = AvxLevel.Avx2;
#if NET8_0_OR_GREATER
             if(Avx512F.IsSupported) level = AvxLevel.Avx512;
#endif

            return level switch
            {
<<<<<<< HEAD
                return TryLoad("runtimes/macos-arm64/libllama.dylib", System.Runtime.Intrinsics.Arm.ArmBase.Arm64.IsSupported)
                      ?? TryLoad("runtimes/macos-x86_64/libllama.dylib")  
                      ?? IntPtr.Zero;
            }
=======
                AvxLevel.None => "",
                AvxLevel.Avx => "-avx",
                AvxLevel.Avx2 => "-avx2",
                AvxLevel.Avx512 => "-avx512",
            };
#else
            return string.Empty;
>>>>>>> b893c6f6
#endif
        }

#if NET6_0_OR_GREATER
        private static IntPtr LLamaImportResolver(string name, Assembly assembly, DllImportSearchPath? searchPath)
        {
            IntPtr handle = IntPtr.Zero;
            if(!name.Equals(libraryName))
            {
                return NativeLibrary.Load(name, assembly, searchPath);
            }

            string libraryPath = string.Empty;
            if (RuntimeInformation.IsOSPlatform(OSPlatform.Windows))
            {
                var avxFlag = GetAvxFlag();
                // check cuda
                var cudaVersion = GetCudaVersion();
                if(cudaVersion == 11)
                {
                    libraryPath = $"runtimes/win-x64/native/libllama-cuda11{avxFlag}.dll";
                }
                else if (cudaVersion == 12)
                {
                    libraryPath = $"runtimes/win-x64/native/libllama-cuda12{avxFlag}.dll";
                }
                else if(cudaVersion == -1) // cpu version
                {
                    libraryPath = $"runtimes/win-x64/native/libllama{avxFlag}.dll";
                }
                else
                {
                    throw new NotImplementedException($"Cuda version {cudaVersion} has not been supported, please compile dll yourself or open an issue in LLamaSharp.");
                }
            }
            else if (RuntimeInformation.IsOSPlatform(OSPlatform.Linux))
            {
                var avxFlag = GetAvxFlag();
                // check cuda
                var cudaVersion = GetCudaVersion();
                if (cudaVersion == 11)
                {
                    libraryPath = $"runtimes/linux-x64/native/libllama-cuda11{avxFlag}.so";
                }
                else if (cudaVersion == 12)
                {
                    libraryPath = $"runtimes/linux-x64/native/libllama-cuda12{avxFlag}.so";
                }
                else if (cudaVersion == -1) // cpu version
                {
                    libraryPath = $"runtimes/linux-x64/native/libllama{avxFlag}.so";
                }
                else
                {
                    throw new NotImplementedException($"Cuda version {cudaVersion} has not been supported, please compile dll yourself or open an issue in LLamaSharp.");
                }
            }
            else if (RuntimeInformation.IsOSPlatform(OSPlatform.OSX))
            {
                if (System.Runtime.Intrinsics.Arm.ArmBase.Arm64.IsSupported)
                {
                    libraryPath = $"runtimes/osx-arm64/native/libllama.dylib";
                }
                else
                {
                    libraryPath = $"runtimes/osx-x64/native/libllama.dylib";
                }
            }

            NativeLibrary.TryLoad(libraryPath, assembly, searchPath, out handle);
            return handle;
        }
#endif


        private const string libraryName = "libllama";

        /// <summary>
        /// A method that does nothing. This is a native method, calling it will force the llama native dependencies to be loaded.
        /// </summary>
        /// <returns></returns>
        [DllImport(libraryName, EntryPoint = "llama_mmap_supported", CallingConvention = CallingConvention.Cdecl)]
        public static extern bool llama_empty_call();

        /// <summary>
        /// Get the maximum number of devices supported by llama.cpp
        /// </summary>
        /// <returns></returns>
        [DllImport(libraryName, CallingConvention = CallingConvention.Cdecl)]
        public static extern int llama_max_devices();

        /// <summary>
        /// Create a LLamaModelParams with default values
        /// </summary>
        /// <returns></returns>
        [DllImport(libraryName, CallingConvention = CallingConvention.Cdecl)]
        public static extern LLamaModelParams llama_model_default_params();

        /// <summary>
        /// Create a LLamaContextParams with default values
        /// </summary>
        /// <returns></returns>
        [DllImport(libraryName, CallingConvention = CallingConvention.Cdecl)]
        public static extern LLamaContextParams llama_context_default_params();

        /// <summary>
        /// Create a LLamaModelQuantizeParams with default values
        /// </summary>
        /// <returns></returns>
        [DllImport(libraryName, CallingConvention = CallingConvention.Cdecl)]
        public static extern LLamaModelQuantizeParams llama_model_quantize_default_params();

        /// <summary>
        /// Check if memory mapping is supported
        /// </summary>
        /// <returns></returns>
        [DllImport(libraryName, CallingConvention = CallingConvention.Cdecl)]
        public static extern bool llama_mmap_supported();

        /// <summary>
        /// Check if memory lockingis supported
        /// </summary>
        /// <returns></returns>
        [DllImport(libraryName, CallingConvention = CallingConvention.Cdecl)]
        public static extern bool llama_mlock_supported();

        /// <summary>
        /// Various functions for loading a ggml llama model.
        /// Allocate (almost) all memory needed for the model.
        /// Return NULL on failure
        /// </summary>
        /// <param name="path_model"></param>
        /// <param name="params"></param>
        /// <returns></returns>
        [DllImport(libraryName, CallingConvention = CallingConvention.Cdecl)]
        public static extern IntPtr llama_load_model_from_file(string path_model, LLamaModelParams @params);

        /// <summary>
        /// Create a new llama_context with the given model.
        /// Return value should always be wrapped in SafeLLamaContextHandle!
        /// </summary>
        /// <param name="model"></param>
        /// <param name="params"></param>
        /// <returns></returns>
        [DllImport(libraryName, CallingConvention = CallingConvention.Cdecl)]
        public static extern IntPtr llama_new_context_with_model(SafeLlamaModelHandle model, LLamaContextParams @params);

        /// <summary>
        /// not great API - very likely to change. 
        /// Initialize the llama + ggml backend
        /// Call once at the start of the program
        /// </summary>
        [DllImport(libraryName, CallingConvention = CallingConvention.Cdecl)]
        public static extern void llama_backend_init(bool numa);

        /// <summary>
        /// Frees all allocated memory in the given llama_context
        /// </summary>
        /// <param name="ctx"></param>
        [DllImport(libraryName, CallingConvention = CallingConvention.Cdecl)]
        public static extern void llama_free(IntPtr ctx);

        /// <summary>
        /// Frees all allocated memory associated with a model
        /// </summary>
        /// <param name="model"></param>
        [DllImport(libraryName, CallingConvention = CallingConvention.Cdecl)]
        public static extern void llama_free_model(IntPtr model);

        /// <summary>
        /// Apply a LoRA adapter to a loaded model
        /// path_base_model is the path to a higher quality model to use as a base for
        /// the layers modified by the adapter. Can be NULL to use the current loaded model.
        /// The model needs to be reloaded before applying a new adapter, otherwise the adapter
        /// will be applied on top of the previous one
        /// </summary>
        /// <param name="model_ptr"></param>
        /// <param name="path_lora"></param>
        /// <param name="scale"></param>
        /// <param name="path_base_model"></param>
        /// <param name="n_threads"></param>
        /// <returns>Returns 0 on success</returns>
        [DllImport(libraryName, CallingConvention = CallingConvention.Cdecl)]
        public static extern int llama_model_apply_lora_from_file(SafeLlamaModelHandle model_ptr, string path_lora, float scale, string? path_base_model, int n_threads);

        /// <summary>
        /// Sets the current rng seed.
        /// </summary>
        /// <param name="ctx"></param>
        /// <param name="seed"></param>
        [DllImport(libraryName, CallingConvention = CallingConvention.Cdecl)]
        public static extern void llama_set_rng_seed(SafeLLamaContextHandle ctx, uint seed);

        /// <summary>
        /// Returns the maximum size in bytes of the state (rng, logits, embedding
        /// and kv_cache) - will often be smaller after compacting tokens
        /// </summary>
        /// <param name="ctx"></param>
        /// <returns></returns>
        [DllImport(libraryName, CallingConvention = CallingConvention.Cdecl)]
        public static extern ulong llama_get_state_size(SafeLLamaContextHandle ctx);

        /// <summary>
        /// Copies the state to the specified destination address.
        /// Destination needs to have allocated enough memory.
        /// </summary>
        /// <param name="ctx"></param>
        /// <param name="dest"></param>
        /// <returns>the number of bytes copied</returns>
        [DllImport(libraryName, CallingConvention = CallingConvention.Cdecl)]
        public static extern ulong llama_copy_state_data(SafeLLamaContextHandle ctx, byte* dest);

        /// <summary>
        /// Set the state reading from the specified address
        /// </summary>
        /// <param name="ctx"></param>
        /// <param name="src"></param>
        /// <returns>the number of bytes read</returns>
        [DllImport(libraryName, CallingConvention = CallingConvention.Cdecl)]
        public static extern ulong llama_set_state_data(SafeLLamaContextHandle ctx, byte* src);

        /// <summary>
        /// Load session file
        /// </summary>
        /// <param name="ctx"></param>
        /// <param name="path_session"></param>
        /// <param name="tokens_out"></param>
        /// <param name="n_token_capacity"></param>
        /// <param name="n_token_count_out"></param>
        /// <returns></returns>
        [DllImport(libraryName, CallingConvention = CallingConvention.Cdecl)]
        public static extern bool llama_load_session_file(SafeLLamaContextHandle ctx, string path_session, llama_token[] tokens_out, ulong n_token_capacity, ulong* n_token_count_out);

        /// <summary>
        /// Save session file
        /// </summary>
        /// <param name="ctx"></param>
        /// <param name="path_session"></param>
        /// <param name="tokens"></param>
        /// <param name="n_token_count"></param>
        /// <returns></returns>
        [DllImport(libraryName, CallingConvention = CallingConvention.Cdecl)]
        public static extern bool llama_save_session_file(SafeLLamaContextHandle ctx, string path_session, llama_token[] tokens, ulong n_token_count);

        /// <summary>
        /// Run the llama inference to obtain the logits and probabilities for the next token.
        /// tokens + n_tokens is the provided batch of new tokens to process
        /// n_past is the number of tokens to use from previous eval calls
        /// </summary>
        /// <param name="ctx"></param>
        /// <param name="tokens"></param>
        /// <param name="n_tokens"></param>
        /// <param name="n_past"></param>
        /// <returns>Returns 0 on success</returns>
        [DllImport(libraryName, CallingConvention = CallingConvention.Cdecl)]
        [Obsolete("use llama_decode() instead")]
        public static extern int llama_eval(SafeLLamaContextHandle ctx, llama_token* tokens, int n_tokens, int n_past);

        /// <summary>
        /// Convert the provided text into tokens.
        /// </summary>
        /// <param name="ctx"></param>
        /// <param name="text"></param>
        /// <param name="encoding"></param>
        /// <param name="tokens"></param>
        /// <param name="n_max_tokens"></param>
        /// <param name="add_bos"></param>
        /// <param name="special">Allow tokenizing special and/or control tokens which otherwise are not exposed and treated as plaintext. Does not insert a leading space.</param>
        /// <returns>Returns the number of tokens on success, no more than n_max_tokens.
        /// Returns a negative number on failure - the number of tokens that would have been returned
        /// </returns>
        public static int llama_tokenize(SafeLLamaContextHandle ctx, string text, Encoding encoding, llama_token[] tokens, int n_max_tokens, bool add_bos, bool special)
        {
            // Calculate number of bytes in text and borrow an array that large (+1 for nul byte)
            var byteCount = encoding.GetByteCount(text);
            var array = ArrayPool<byte>.Shared.Rent(byteCount + 1);
            try
            {
                // Convert to bytes
                fixed (char* textPtr = text)
                fixed (byte* arrayPtr = array)
                {
                    encoding.GetBytes(textPtr, text.Length, arrayPtr, array.Length);
                }

                // Add a zero byte to the end to terminate the string
                array[byteCount] = 0;

                // Do the actual tokenization
                fixed (byte* arrayPtr = array)
                fixed (llama_token* tokensPtr = tokens)
                    return llama_tokenize(ctx.ModelHandle, arrayPtr, byteCount, tokensPtr, n_max_tokens, add_bos, special);
            }
            finally
            {
                ArrayPool<byte>.Shared.Return(array);
            }
        }

        /// <summary>
        /// Get the size of the context window for the model for this context
        /// </summary>
        /// <param name="ctx"></param>
        /// <returns></returns>
        [DllImport(libraryName, CallingConvention = CallingConvention.Cdecl)]
        public static extern int llama_n_ctx(SafeLLamaContextHandle ctx);

        /// <summary>
        /// Token logits obtained from the last call to llama_eval()
        /// The logits for the last token are stored in the last row
        /// Can be mutated in order to change the probabilities of the next token.<br />
        /// Rows: n_tokens<br />
        /// Cols: n_vocab
        /// </summary>
        /// <param name="ctx"></param>
        /// <returns></returns>
        [DllImport(libraryName, CallingConvention = CallingConvention.Cdecl)]
        public static extern float* llama_get_logits(SafeLLamaContextHandle ctx);

        /// <summary>
        /// Logits for the ith token. Equivalent to: llama_get_logits(ctx) + i*n_vocab
        /// </summary>
        /// <param name="ctx"></param>
        /// <param name="i"></param>
        /// <returns></returns>
        [DllImport(libraryName, CallingConvention = CallingConvention.Cdecl)]
        public static extern float* llama_get_logits_ith(SafeLLamaContextHandle ctx, int i);

        /// <summary>
        /// Get the embeddings for the input
        /// shape: [n_embd] (1-dimensional)
        /// </summary>
        /// <param name="ctx"></param>
        /// <returns></returns>
        [DllImport(libraryName, CallingConvention = CallingConvention.Cdecl)]
        public static extern float* llama_get_embeddings(SafeLLamaContextHandle ctx);

        /// <summary>
        /// Get the "Beginning of sentence" token
        /// </summary>
        /// <returns></returns>
        [DllImport(libraryName, CallingConvention = CallingConvention.Cdecl)]
        public static extern llama_token llama_token_bos(SafeLlamaModelHandle model);

        /// <summary>
        /// Get the "End of sentence" token
        /// </summary>
        /// <returns></returns>
        [DllImport(libraryName, CallingConvention = CallingConvention.Cdecl)]
        public static extern llama_token llama_token_eos(SafeLlamaModelHandle model);

        /// <summary>
        /// Get the "new line" token
        /// </summary>
        /// <returns></returns>
        [DllImport(libraryName, CallingConvention = CallingConvention.Cdecl)]
        public static extern llama_token llama_token_nl(SafeLlamaModelHandle model);

        /// <summary>
        /// Print out timing information for this context
        /// </summary>
        /// <param name="ctx"></param>
        [DllImport(libraryName, CallingConvention = CallingConvention.Cdecl)]
        public static extern void llama_print_timings(SafeLLamaContextHandle ctx);

        /// <summary>
        /// Reset all collected timing information for this context
        /// </summary>
        /// <param name="ctx"></param>
        [DllImport(libraryName, CallingConvention = CallingConvention.Cdecl)]
        public static extern void llama_reset_timings(SafeLLamaContextHandle ctx);

        /// <summary>
        /// Print system information
        /// </summary>
        /// <returns></returns>
        [DllImport(libraryName, CallingConvention = CallingConvention.Cdecl)]
        public static extern IntPtr llama_print_system_info();

        /// <summary>
        /// Get the number of tokens in the model vocabulary
        /// </summary>
        /// <param name="model"></param>
        /// <returns></returns>
        [DllImport(libraryName, CallingConvention = CallingConvention.Cdecl)]
        public static extern int llama_n_vocab(SafeLlamaModelHandle model);

        /// <summary>
        /// Get the size of the context window for the model
        /// </summary>
        /// <param name="model"></param>
        /// <returns></returns>
        [DllImport(libraryName, CallingConvention = CallingConvention.Cdecl)]
        public static extern int llama_n_ctx_train(SafeLlamaModelHandle model);

        /// <summary>
        /// Get the dimension of embedding vectors from this model
        /// </summary>
        /// <param name="model"></param>
        /// <returns></returns>
        [DllImport(libraryName, CallingConvention = CallingConvention.Cdecl)]
        public static extern int llama_n_embd(SafeLlamaModelHandle model);

        /// <summary>
        /// Get the size of the model in bytes
        /// </summary>
        /// <param name="model"></param>
        /// <returns></returns>
        [DllImport(libraryName, CallingConvention = CallingConvention.Cdecl)]
        public static extern ulong llama_model_size(SafeLlamaModelHandle model);

        /// <summary>
        /// Get the number of parameters in this model
        /// </summary>
        /// <param name="model"></param>
        /// <returns></returns>
        [DllImport(libraryName, CallingConvention = CallingConvention.Cdecl)]
        public static extern ulong llama_model_n_params(SafeLlamaModelHandle model);

        /// <summary>
        /// Convert a single token into text
        /// </summary>
        /// <param name="model"></param>
        /// <param name="llamaToken"></param>
        /// <param name="buffer">buffer to write string into</param>
        /// <param name="length">size of the buffer</param>
        /// <returns>The length writte, or if the buffer is too small a negative that indicates the length required</returns>
        [DllImport(libraryName, CallingConvention = CallingConvention.Cdecl)]
        public static extern int llama_token_to_piece(SafeLlamaModelHandle model, int llamaToken, byte* buffer, int length);

        /// <summary>
        /// Convert text into tokens
        /// </summary>
        /// <param name="model"></param>
        /// <param name="text"></param>
        /// <param name="text_len"></param>
        /// <param name="tokens"></param>
        /// <param name="n_max_tokens"></param>
        /// <param name="add_bos"></param>
        /// <param name="special">Allow tokenizing special and/or control tokens which otherwise are not exposed and treated as plaintext. Does not insert a leading space.</param>
        /// <returns>Returns the number of tokens on success, no more than n_max_tokens.
        /// Returns a negative number on failure - the number of tokens that would have been returned
        /// </returns>
        [DllImport(libraryName, CallingConvention = CallingConvention.Cdecl)]
        public static extern int llama_tokenize(SafeLlamaModelHandle model, byte* text, int text_len, int* tokens, int n_max_tokens, bool add_bos, bool special);

        /// <summary>
        /// Register a callback to receive llama log messages
        /// </summary>
        /// <param name="logCallback"></param>
		[DllImport(libraryName, CallingConvention = CallingConvention.Cdecl)]
		public static extern void llama_log_set(LLamaLogCallback logCallback);

        /// <summary>
        /// Remove all tokens data of cells in [c0, c1)
        /// </summary>
        /// <param name="ctx"></param>
        /// <param name="c0"></param>
        /// <param name="c1"></param>
        [DllImport(libraryName, CallingConvention = CallingConvention.Cdecl)]
        public static extern void llama_kv_cache_tokens_rm(SafeLLamaContextHandle ctx, int c0, int c1);

        /// <summary>
        /// Removes all tokens that belong to the specified sequence and have positions in [p0, p1)
        /// </summary>
        /// <param name="ctx"></param>
        /// <param name="seq"></param>
        /// <param name="p0"></param>
        /// <param name="p1"></param>
        [DllImport(libraryName, CallingConvention = CallingConvention.Cdecl)]
        public static extern void llama_kv_cache_seq_rm(SafeLLamaContextHandle ctx, LLamaSeqId seq, LLamaPos p0, LLamaPos p1);

        /// <summary>
        /// Copy all tokens that belong to the specified sequence to another sequence
        /// Note that this does not allocate extra KV cache memory - it simply assigns the tokens to the new sequence
        /// </summary>
        /// <param name="ctx"></param>
        /// <param name="src"></param>
        /// <param name="dest"></param>
        /// <param name="p0"></param>
        /// <param name="p1"></param>
        [DllImport(libraryName, CallingConvention = CallingConvention.Cdecl)]
        public static extern void llama_kv_cache_seq_cp(SafeLLamaContextHandle ctx, LLamaSeqId src, LLamaSeqId dest, LLamaPos p0, LLamaPos p1);

        /// <summary>
        /// Removes all tokens that do not belong to the specified sequence
        /// </summary>
        /// <param name="ctx"></param>
        /// <param name="seq"></param>
        [DllImport(libraryName, CallingConvention = CallingConvention.Cdecl)]
        public static extern void llama_kv_cache_seq_keep(SafeLLamaContextHandle ctx, LLamaSeqId seq);

        /// <summary>
        /// Adds relative position "delta" to all tokens that belong to the specified sequence and have positions in [p0, p1)
        /// If the KV cache is RoPEd, the KV data is updated accordingly
        /// </summary>
        /// <param name="ctx"></param>
        /// <param name="seq"></param>
        /// <param name="p0"></param>
        /// <param name="p1"></param>
        /// <param name="delta"></param>
        [DllImport(libraryName, CallingConvention = CallingConvention.Cdecl)]
        public static extern void llama_kv_cache_seq_shift(SafeLLamaContextHandle ctx, LLamaSeqId seq, LLamaPos p0, LLamaPos p1, LLamaPos delta);

        /// <summary>
        /// Allocates a batch of tokens on the heap
        /// Each token can be assigned up to n_seq_max sequence ids
        /// The batch has to be freed with llama_batch_free()
        /// If embd != 0, llama_batch.embd will be allocated with size of n_tokens * embd * sizeof(float)
        /// Otherwise, llama_batch.token will be allocated to store n_tokens llama_token
        /// The rest of the llama_batch members are allocated with size n_tokens
        /// All members are left uninitialized
        /// </summary>
        /// <param name="n_tokens"></param>
        /// <param name="embd"></param>
        /// <param name="n_seq_max">Each token can be assigned up to n_seq_max sequence ids</param>
        [DllImport(libraryName, CallingConvention = CallingConvention.Cdecl)]
        public static extern LLamaNativeBatch llama_batch_init(int n_tokens, int embd, int n_seq_max);

        /// <summary>
        /// Frees a batch of tokens allocated with llama_batch_init()
        /// </summary>
        /// <param name="batch"></param>
        [DllImport(libraryName, CallingConvention = CallingConvention.Cdecl)]
        public static extern void llama_batch_free(LLamaNativeBatch batch);

        /// <summary>
        /// </summary>
        /// <param name="ctx"></param>
        /// <param name="batch"></param>
        /// <returns>Positive return values does not mean a fatal error, but rather a warning:<br />
        ///  - 0: success<br />
        ///  - 1: could not find a KV slot for the batch (try reducing the size of the batch or increase the context)<br />
        ///  - &lt; 0: error<br />
        /// </returns>
        [DllImport(libraryName, CallingConvention = CallingConvention.Cdecl)]
        public static extern int llama_decode(SafeLLamaContextHandle ctx, LLamaNativeBatch batch);

        /// <summary>
        /// Set the number of threads used for decoding
        /// </summary>
        /// <param name="ctx"></param>
        /// <param name="n_threads">n_threads is the number of threads used for generation (single token)</param>
        /// <param name="n_threads_batch">n_threads_batch is the number of threads used for prompt and batch processing (multiple tokens)</param>
        /// <returns></returns>
        [DllImport(libraryName, CallingConvention = CallingConvention.Cdecl)]
        public static extern int llama_set_n_threads(SafeLLamaContextHandle ctx, uint n_threads, uint n_threads_batch);

        private enum AvxLevel
        {
            None = 0, 
            Avx = 1, 
            Avx2 = 2, 
            Avx512 = 3
        }
    }
}<|MERGE_RESOLUTION|>--- conflicted
+++ resolved
@@ -83,12 +83,6 @@
 
             return level switch
             {
-<<<<<<< HEAD
-                return TryLoad("runtimes/macos-arm64/libllama.dylib", System.Runtime.Intrinsics.Arm.ArmBase.Arm64.IsSupported)
-                      ?? TryLoad("runtimes/macos-x86_64/libllama.dylib")  
-                      ?? IntPtr.Zero;
-            }
-=======
                 AvxLevel.None => "",
                 AvxLevel.Avx => "-avx",
                 AvxLevel.Avx2 => "-avx2",
@@ -96,7 +90,6 @@
             };
 #else
             return string.Empty;
->>>>>>> b893c6f6
 #endif
         }
 
